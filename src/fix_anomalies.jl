import Dates

function find_tour(start_node, end_node, matrix)
    """
    find a tour in the graph using a starting node and a end node in a matrix of edges

    Parameters
    ---------
    start_node: int
        the index of the starting node of the plan
    end_node: int
        the index of the ending node of the plan
    matrix: Array{Int64, 2}
        matrix of edges in the graph
    Return
    ---------
    array
        collection of visited nodes
    """
    n = size(matrix, 1)
    tour = [start_node]
    next = [i for i in 1:n if matrix[start_node, i] > 0.5][1]
    while next != end_node
        push!(tour, next)
        next = [i for i in 1:n if matrix[next, i] > 0.5][1]
    end
    return tour
end

function detect_anomalies_in_tour(matrix, capacity)
    """
    Return the first anomaly of type 1 or 2 in the graph described by the given matrix of edges
    type 1 anomaly: tours no connected to the source
    type 2 anomaly: connected tours that exceed the capacity of the veichle

    Parameters
    ---------
    matrix: Array{Int64, 2}
        matrix of the archs of the graph
    capacity: Int64
        maximum capacity of the veichle
    Return
    ---------
    tuple    
        1 first type anomaly, 2 second type anomaly     
        list of first nodes affected by one of the two anomaly
    0
        if no anomaly detected
    """
    tours, excluded = find_connected_excluded_elements(matrix)


    # type 1 anomaly - disconnected tour
    for n in excluded
        return (1, find_tour(n, n, matrix))
    end

    # type 2 anomaly - connected tour that exceed the capacity
    for t in tours
        if length(t) > capacity
            return (2, t)
        end
    end
    return 0
end


function find_connected_excluded_elements(matrix)
    """
    find connected tours and no connected elements in a graph

    Parameters
    ---------
    matrix: Array{Int64, 2}
        matrix of arches that describe the graph
    Return
    ---------
    tuple:
        tours: Array{Array{Int64, 1}, 1}
            array of tours that start from source
        excluded: Array{Int64, 1}
            array of excluded elements from tours that start from the source
    """
    n = size(matrix, 1)
    start_nodes = [i for i in 1:n if matrix[1,i] > 0.5]              # find nodes reachable from source

    tours = Array{Array{Int64,1},1}()                               # collect all the tours reachable from source
    for n in start_nodes
        tour = find_tour(n, 1, matrix)
        push!(tours, tour)
    end
    included = Array{Int64, 1}()
    for tour in tours                                               # find all the nodes in tour
        union!(included, tour)
    end
    excluded = setdiff(2:n, included)                               # nodes not in tour starting at depot
    return tours, excluded
end

function get_violated_constraint(model, anomaly, capacity, problem_type)
    """
    from an anomaly in the pickup or delivery problem get the corresponding violated constraint

    Parameters
    ---------
    model: Model
        MILP model of the problem
    anomaly: tuple
        int
            type of anomaly (1 or 2)
        Array{Int64, 1}
            set of nodes involved in the anomaly
    capacity: int
        capacity of the veichle
    problem_type: int
        1 for pickup, 2 for delivery
    Return
    ---------
    constraint:
        the previous violated constraint
    """
    type = anomaly[1]
    nodes = anomaly[2]
    
    println("Find a type $type anomaly, set of nodes that violate the constraint 4: $nodes")
    
    # get the constraint
    con = get_dynamic_constraint(model, nodes, capacity, problem_type)
    
    return con
end

function print_arr(arr)
    show(stdout, "text/plain", arr)
    println()
end

function check_constraints(model, m, k, type)
    """
    check the model if violate on of the constraint (4); if yes return the constraint, 0 otherwise


    Parameters
    ---------
    model: Model
        MILP model of the problem
    m: Array{Int64, 2}
        matrix of the arches describing the graph
    k: int
        capacity of the veichle
    type: int
        1 for pickup, 2 for delivery
    Return
    ---------
    con:
        a violated constraint of type 4
    int:
        0 if no violated constraint finded
    """
<<<<<<< HEAD
    res = detect_anomalies_in_tour(m, k)
    if res == 0
        println("No anomalies in tour")
        return 0
    else
        con = get_violated_constraint(model, res, k, type)
        return con
=======
    start = Dates.now()
    while true
        done_pck = false
        done_dlv = false

        res_pck = detect_anomalies_in_tour(m_pck, k_pck)
        if res_pck == 0
            println("No more anomalies in pickup")
            done_pck = true
        else
            println("Find an anomaly in pickup tour!")
            model = add_violated_constraint(model, res_pck, k_pck, 1)
        end

        res_dlv = detect_anomalies_in_tour(m_dlv, k_dlv)
        if res_dlv == 0
            println("No more anomalies in delivery")
            done_dlv = true
        else
            println("Find an anomaly in delivery tour!")
            model = add_violated_constraint(model, res_dlv, k_dlv, 2)
        end
        println("\n")
        
        elapsed = (Dates.now() - start).value                    # check how much time is passed from start
        if done_pck && done_dlv
            return model, elapsed
        elseif elapsed >= max_seconds * 1000                       # convert to milliseconds
            println("Max time of $max_seconds seconds elapsed, stopping search.")
            model = fix_model_with_heuristic(model, k_pck, k_dlv)
            return model, elapsed
        else
            m_pck = get_x1(model)
            m_dlv = get_x2(model)
        end
>>>>>>> 72d50aff
    end
end

function fix_model_with_heuristic(model, k_pck, k_dlv)
    x1, x2, n = get_x1_x2_n(model)

    println("Fixing pickup tour...")
    x1 = fix_tours_heuristic(x1, k_pck)

    println("Fixing delivery tour...")
    x2 = fix_tours_heuristic(x2, k_dlv)
    
    # asseganre x1 e x2 a modello

    return model    
end

function fix_tours_heuristic(matrix, k)
    tours, excluded = find_connected_excluded_elements(matrix)
    print_arr(matrix)
    while length(excluded) > 0
        matrix = fix_excluded_elements(matrix, excluded)
        tours, excluded = find_connected_excluded_elements(matrix)
    end

    print_arr(matrix)
    tours_e = [tour for tour in tours if length(tour) > k]
    while length(tours_e) > 0
        matrix = fix_tours_exceed_capacity(matrix, tours, k)
        tours, excluded = find_connected_excluded_elements(matrix)
        tours_e = [tour for tour in tours if length(tour) > k]
    end
    print_arr(matrix)

end

function fix_tours_exceed_capacity(matrix, tours, k)
    for tour in tours
        if length(tour) > k
            matrix = add_source_to_tour(matrix, tour[1], tour[k])
        end
    end

    return matrix
end

function fix_excluded_elements(matrix, elements)
    node = elements[1]
    tour = find_tour(node, node, matrix)
    first = tour[1]
    last = tour[end]

    matrix = add_source_to_tour(matrix, first, last)

    println("Added the tour starting from source with nodes: $tour")
    return matrix
end

function add_source_to_tour(matrix, first, last)
    matrix[1, first] = 1
    matrix[last, 1] = 1
    for i in 2:size(matrix, 1)
        matrix[last, i] = 0
    end

    return matrix
end<|MERGE_RESOLUTION|>--- conflicted
+++ resolved
@@ -157,7 +157,6 @@
     int:
         0 if no violated constraint finded
     """
-<<<<<<< HEAD
     res = detect_anomalies_in_tour(m, k)
     if res == 0
         println("No anomalies in tour")
@@ -165,43 +164,6 @@
     else
         con = get_violated_constraint(model, res, k, type)
         return con
-=======
-    start = Dates.now()
-    while true
-        done_pck = false
-        done_dlv = false
-
-        res_pck = detect_anomalies_in_tour(m_pck, k_pck)
-        if res_pck == 0
-            println("No more anomalies in pickup")
-            done_pck = true
-        else
-            println("Find an anomaly in pickup tour!")
-            model = add_violated_constraint(model, res_pck, k_pck, 1)
-        end
-
-        res_dlv = detect_anomalies_in_tour(m_dlv, k_dlv)
-        if res_dlv == 0
-            println("No more anomalies in delivery")
-            done_dlv = true
-        else
-            println("Find an anomaly in delivery tour!")
-            model = add_violated_constraint(model, res_dlv, k_dlv, 2)
-        end
-        println("\n")
-        
-        elapsed = (Dates.now() - start).value                    # check how much time is passed from start
-        if done_pck && done_dlv
-            return model, elapsed
-        elseif elapsed >= max_seconds * 1000                       # convert to milliseconds
-            println("Max time of $max_seconds seconds elapsed, stopping search.")
-            model = fix_model_with_heuristic(model, k_pck, k_dlv)
-            return model, elapsed
-        else
-            m_pck = get_x1(model)
-            m_dlv = get_x2(model)
-        end
->>>>>>> 72d50aff
     end
 end
 
